--- conflicted
+++ resolved
@@ -58,15 +58,6 @@
     }
 
     'dmelr6.21' {
-<<<<<<< HEAD
-      fasta	    = "${params.genomeAnnotationPath}/Drosophila_melanogaster/dmel_r6.21_FB2018_02/genome/dmel-all-chromosome-r6.21.fasta"
-      chrsize       = "${params.genomeAnnotationPath}/Drosophila_melanogaster/dmel_r6.21_FB2018_02/genome/chrom_dmel_r6.21_FB2018_02.sizes"
-      bwaIndex      = "${params.genomeAnnotationPath}/Drosophila_melanogaster/dmel_r6.21_FB2018_02/indexes/bwa/dmel-all-chromosome-r6.21"
-      bowtie2Index  = "${params.genomeAnnotationPath}/Drosophila_melanogaster/dmel_r6.21_FB2018_02/indexes/bowtie2/dmel-all-chromosome-r6.21"
-      starIndex     = "${params.genomeAnnotationPath}/Drosophila_melanogaster/dmel_r6.21_FB2018_02/indexes/STAR"
-      geneBed       = "${params.genomeAnnotationPath}/Drosophila_melanogaster/dmel_r6.21_FB2018_02/gtf/parseGTFAnnotation/dmel-all-r6.21_gene.bed"
-      gtf           = "${params.genomeAnnotationPath}/Drosophila_melanogaster/dmel_r6.21_FB2018_02/gtf/dmel-all-r6.21.gtf"
-=======
       fasta	    = "${params.genomeAnnotationPath}/Drosophila_melanogaster/dmelr6.21/genome/dmel-all-chromosome-r6.21.fasta"
       chrsize       = "${params.genomeAnnotationPath}/Drosophila_melanogaster/dmelr6.21/genome/chrom_dmel_r6.21_FB2018_02.sizes"
       bwaIndex      = "${params.genomeAnnotationPath}/Drosophila_melanogaster/dmelr6.21/indexes/bwa/dmel-all-chromosome-r6.21"
@@ -74,20 +65,10 @@
       starIndex     = "${params.genomeAnnotationPath}/Drosophila_melanogaster/dmelr6.21/indexes/STAR_2.5.3a/"
       geneBed       = "${params.genomeAnnotationPath}/Drosophila_melanogaster/dmelr6.21/gtf/dmel-all-r6.21_gene.bed"
       gtf           = "${params.genomeAnnotationPath}/Drosophila_melanogaster/dmelr6.21/gtf/dmel-all-r6.21.gtf"
->>>>>>> f5228463
       effGenomeSize = "142573017"
     }
 
    'dmelr6.22' {
-<<<<<<< HEAD
-      fasta         = "${params.genomeAnnotationPath}/Drosophila_melanogaster/dmel_r6.22/genome/dmelr6.22.fasta"
-      chrsize       = "${params.genomeAnnotationPath}/Drosophila_melanogaster/dmel_r6.22/genome/chrom_dmelr6.22.sizes"
-      bwaIndex      = "${params.genomeAnnotationPath}/Drosophila_melanogaster/dmel_r6.22/indexes/bwa/dmelr6.22"
-      bowtie2Index  = "${params.genomeAnnotationPath}/Drosophila_melanogaster/dmel_r6.22/indexes/bowtie2/dmelr6.22"
-      starIndex     = "${params.genomeAnnotationPath}/Drosophila_melanogaster/dmel_r6.22/indexes/STAR"
-      geneBed       = "${params.genomeAnnotationPath}/Drosophila_melanogaster/dmel_r6.22/gtf/parseGTFAnnotation/dmelr6.22_gene.bed"
-      gtf           = "${params.genomeAnnotationPath}/Drosophila_melanogaster/dmel_r6.22/gtf/dmelr6.22.gtf"
-=======
       fasta         = "${params.genomeAnnotationPath}/Drosophila_melanogaster/dmelr6.22/genome/dmelr6.22.fasta"
       chrsize       = "${params.genomeAnnotationPath}/Drosophila_melanogaster/dmelr6.22/genome/chrom_dmelr6.22.sizes"
       bwaIndex      = "${params.genomeAnnotationPath}/Drosophila_melanogaster/dmelr6.22/indexes/bwa/dmelr6.22"
@@ -95,7 +76,6 @@
       starIndex     = "${params.genomeAnnotationPath}/Drosophila_melanogaster/dmelr6.22/indexes/STAR_2.6.1b/"
       geneBed       = "${params.genomeAnnotationPath}/Drosophila_melanogaster/dmelr6.22/gtf/dmel-all-r6.22_gene.bed"
       gtf           = "${params.genomeAnnotationPath}/Drosophila_melanogaster/dmelr6.22/gtf/dmel-all-r6.22.gtf"
->>>>>>> f5228463
       effGenomeSize = "142573024"
     }
 
