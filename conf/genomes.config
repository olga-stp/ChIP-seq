--- conflicted
+++ resolved
@@ -165,7 +165,6 @@
       geneBed       = "${params.genomeAnnotationPath}/Bombyx_mori/bomo_v3_base/gtf/Bmori_v3_base_gene.bed"
       gtf           = "${params.genomeAnnotationPath}/Bombyx_mori/bomo_v3_base/gtf/Bmori_v3_base.gtf"
       effGenomeSize = "444661492"
-<<<<<<< HEAD
     }
 
     'bomoV4_base' {
@@ -177,8 +176,6 @@
       geneBed       = "${params.genomeAnnotationPath}/Bombyx_mori/bomo_v4_base/gtf/Bmori_v4_2021_notes_gene.bed"
       gtf           = "${params.genomeAnnotationPath}/Bombyx_mori/bomo_v4_base/gtf/Bmori_v4_2021_notes.gtf"
       effGenomeSize = "444661492"
-=======
->>>>>>> 98e9c507
     }
 
     'LF82' {
